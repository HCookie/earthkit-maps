--- conflicted
+++ resolved
@@ -19,10 +19,7 @@
 import geopandas as gpd
 import matplotlib.pyplot as plt
 import numpy as np
-<<<<<<< HEAD
 import pandas as pd
-=======
->>>>>>> 678d3af4
 
 from earthkit.maps import domains
 from earthkit.maps.domains import natural_earth
@@ -161,22 +158,12 @@
         def wrapper(self, data, column=None, style=None, **kwargs):
 
             if column is None:
-<<<<<<< HEAD
                 return self.add_geometries(data, **kwargs)
 
             values = data.loc[:, column]
             values = [i.item() for i in values.values.flatten()]
 
             source_units = data.attrs["reduce_attrs"][column].get("units")
-=======
-                values = data.iloc[:, -1:]
-            else:
-                values = data.loc[:, column]
-            values = [i.item() for i in values.values.flatten()]
-
-            data_key = [key for key in data.attrs if "attrs" in key][0]
-            source_units = data.attrs[data_key].get("units")
->>>>>>> 678d3af4
 
             if style is None:
                 style_units = None
@@ -188,12 +175,7 @@
 
             cmap = style.to_kwargs(values)["cmap"]
             norm = style.to_kwargs(values)["norm"]
-<<<<<<< HEAD
-
             for index, (_, row) in enumerate(data.iterrows()):
-=======
-            for index, row in data.iterrows():
->>>>>>> 678d3af4
                 color = cmap(norm(values[index]))
                 geometry = row["geometry"]
                 self.ax.add_geometries(
